--- conflicted
+++ resolved
@@ -247,13 +247,6 @@
             kpoint = [float(x) for x in kstates[i].findall('k_point')[0].text.strip().split()]
             self.kpoints.append( kpoint )
 
-<<<<<<< HEAD
-        #get fermi (it depends on the occupations)
-        if self.occ_type == 'fixed':
-           self.fermi = float(self.datafile_xml.find("output/band_structure/highestOccupiedLevel").text)*HatoeV
-        else:
-           self.fermi = float(self.datafile_xml.find("output/band_structure/fermi_energy").text)*HatoeV
-=======
         #get fermi (it depends on the occupations and spin pol)
         if self.occ_type == 'fixed':
            self.fermi = float(self.datafile_xml.find("output/band_structure/highestOccupiedLevel").text)*HatoeV
@@ -264,7 +257,6 @@
                 fermis = self.datafile_xml.find("output/band_structure/two_fermi_energies").text.split()
                 self.fermis = [float(fermis[0])*HatoeV,float(fermis[1])*HatoeV]
                 self.fermi = self.fermis[1] # set to spin minority energy
->>>>>>> b616cd21
 
         #get eigenvalues
         self.eigen1 = []
