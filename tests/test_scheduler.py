from __future__ import print_function
#
# Author: Henrique Pereira Coutada Miranda
# Tests for the yambopy library
# scheduler
#
import unittest
import sys
import os
import argparse
import subprocess
import filecmp
import json
from schedulerpy import *
from qepy import *
from textwrap import dedent

#name of the configuration file to be created when running the tests
_pre_run_pbs  = dedent( """
                        exec > ${PBS_O_WORKDIR}/${PBS_JOBNAME}_${PBS_JOBID}.log
                        echo "------------------ Work dir --------------------"
                        cd ${PBS_O_WORKDIR} && echo ${PBS_O_WORKDIR}
                        echo "------------------ Job Info --------------------"
                        echo "jobid : $PBS_JOBID"
                        echo "jobname : $PBS_JOBNAME"
                        echo "job type : $PBS_ENVIRONMENT"
                        echo "submit dir : $PBS_O_WORKDIR"
                        echo "queue : $PBS_O_QUEUE"
                        echo "user : $PBS_O_LOGNAME"
                        echo "threads : $OMP_NUM_THREADS"
                        """)
_pre_run_pbs_file = "pre_run_pbs.sh"
_test_config_file = "testconfig.json"
_test_config =  { "default":"bash",
                  "bash":
                    {
                        "mpirun": "mpirun",
                        "modules": "None",
                        "pos_run": ["echo \"done!\""],
                        "modules": {"abinit"  :"abinit/8.0",
                                    "espresso":"espresso/5.4.0"}
                    },
                  "oar":
                    {
                        "mpirun": "mpirun",
                        "pos_run": ["echo \"done!\""],
                        "idempotent": "true",
                        "modules": {"abinit"  :"abinit/8.0",
                                    "espresso":"espresso/5.4.0"}
                    },
                  "pbs":
                    {
                        "mpirun": "mpirun",
                        "pre_run": "file:%s"%_pre_run_pbs_file,
                        "pos_run": ["qstat -f $PBS_JOBID"],
                        "queue": "myqueue",
                        "group_list": "mygroup",
                        "mem": "2624",
                        "var_cores": "ppn",
                        "var_nodes": "select",
                        "modules": {"abinit"  :"abinit/8.0",
                                    "espresso":"espresso/5.4.0"}
                    }
                }
_test_file = "test.sh"

def header(text):
    return "%s\n%s\n%s\n"%("="*10,text,"="*10)

def init_config():
    """
    create basic configuration file
    """
    #write pbs pre_run example
    f = open(_pre_run_pbs_file,'w')
    f.write(_pre_run_pbs)
    f.close()
    #write test configuration file
    f = open(_test_config_file,'w')
    json.dump(_test_config,f)
    f.close()
    #scheduler
    Scheduler._config_path     = os.getcwd()
    Scheduler._config_filename = _test_config_file

def clean_config():
    os.remove(_pre_run_pbs_file)
    os.remove(_test_config_file)

class TestScheduler(unittest.TestCase):
    """
    This class tests the scheduler from yambnopy.

    1. Deploy a basic configuration file in ~/.yambopy
    compare the produced bash scripts to be run reference files
    """
    def test_default(self):
        """
        run the echo command on the scheduler using the default scheduler
        """
        s = Scheduler.factory(cores=1)
        s.add_module("abinit")
        s.add_command("echo 'hello'")
        print("\n",header("default: %s"%s.__class__))
        print(s)
        s.write(_test_file)

        #remove files
        os.remove(_test_file)

    def test_print(self):
        """
        run the echo command on the different schedulers
        """
        #create basic configuration file
        init_config()

        #run using that configuration file
        for schedulername in ["oar","pbs","bash"]:
            print("\n",header(schedulername))
            s = Scheduler.factory(scheduler=schedulername,cores=1,nodes=2)
            s.add_module("abinit")
            s.add_command("echo 'hello'")
            print(s)

        #remove files
        clean_config()

class TestSchedulerRun(unittest.TestCase):
    """
    This class tests the scheduler from yambnopy.

    2. Execute the echo command and check if the local configuration is working
    """
    def test_default(self):
        """
        run a echo hello world using the default scheduler on this machine
        """
        #run using that configuration file
        s = Scheduler.factory(cores=1)
        print("\n",header("default: %s"%s.__class__))
        s.add_module("abinit")
        s.add_command("echo 'hello world'")
        s.run()

    def test_run(self):
        """
        run a echo hello world on the different possible configurations
        """
        init_config()

        for schedulername in ["oar","pbs","bash"]:
            print("\n",header(schedulername))
            s = Scheduler.factory(scheduler=schedulername,cores=1)
            s._config = _test_config_file
            s.add_module("abinit")
            s.add_command("echo 'hello world'")
            s.run(dry=True)

        #remove files
        clean_config()


if __name__ == '__main__':

    parser = argparse.ArgumentParser(description='Test the yambopy script.')
    parser.add_argument('-i','--input', action="store_true",
                        help='Generate the bash files and compare with the reference ones')
    parser.add_argument('-f','--full',  action="store_true",
                        help='Generate the bash files, run them and compare the results')
    parser.add_argument('-c','--clean',  action="store_true",
                        help='Clean all the data from a previous run')
    args = parser.parse_args()

    if len(sys.argv)==1:
        parser.print_help()
        sys.exit(1)

<<<<<<< HEAD
    #clean tests
    if args.clean:
        print("cleaning...")
        os.system('rm -rf scf')
        print("done!")
        exit()

=======
>>>>>>> 68596cde
    # Count the number of errors
    nerrors = 0

    ul = unittest.TestLoader()
    tr = unittest.TextTestRunner(verbosity=2)

    # Run the test
    if args.input:
        suite = ul.loadTestsFromTestCase(TestScheduler)
        nerrors += not tr.run(suite).wasSuccessful()

    if args.full:
        suite = ul.loadTestsFromTestCase(TestSchedulerRun)
        nerrors += not tr.run(suite).wasSuccessful()

    #clean tests
    if args.clean:
        print("cleaning...")
        os.system('rm -rf scf')
        print("done!")

    sys.exit(nerrors)<|MERGE_RESOLUTION|>--- conflicted
+++ resolved
@@ -164,47 +164,37 @@
 if __name__ == '__main__':
 
     parser = argparse.ArgumentParser(description='Test the yambopy script.')
-    parser.add_argument('-i','--input', action="store_true",
+    parser.add_argument('-i', '--input', action="store_true",
                         help='Generate the bash files and compare with the reference ones')
-    parser.add_argument('-f','--full',  action="store_true",
+    parser.add_argument('-f', '--full',  action="store_true",
                         help='Generate the bash files, run them and compare the results')
-    parser.add_argument('-c','--clean',  action="store_true",
+    parser.add_argument('-c', '--clean',  action="store_true",
                         help='Clean all the data from a previous run')
     args = parser.parse_args()
 
-    if len(sys.argv)==1:
+    if len(sys.argv) == 1:
         parser.print_help()
         sys.exit(1)
 
-<<<<<<< HEAD
+    # Count the number of errors
+    nerrors = 0
+
+    ul = unittest.TestLoader()
+    tr = unittest.TextTestRunner(verbosity=2)
+
+    # Run the test
+    if args.input:
+        suite = ul.loadTestsFromTestCase(TestScheduler)
+        nerrors += not tr.run(suite).wasSuccessful()
+
+    if args.full:
+        suite = ul.loadTestsFromTestCase(TestSchedulerRun)
+        nerrors += not tr.run(suite).wasSuccessful()
+
     #clean tests
     if args.clean:
         print("cleaning...")
         os.system('rm -rf scf')
         print("done!")
-        exit()
-
-=======
->>>>>>> 68596cde
-    # Count the number of errors
-    nerrors = 0
-
-    ul = unittest.TestLoader()
-    tr = unittest.TextTestRunner(verbosity=2)
-
-    # Run the test
-    if args.input:
-        suite = ul.loadTestsFromTestCase(TestScheduler)
-        nerrors += not tr.run(suite).wasSuccessful()
-
-    if args.full:
-        suite = ul.loadTestsFromTestCase(TestSchedulerRun)
-        nerrors += not tr.run(suite).wasSuccessful()
-
-    #clean tests
-    if args.clean:
-        print("cleaning...")
-        os.system('rm -rf scf')
-        print("done!")
 
     sys.exit(nerrors)