from __future__ import print_function
#
# Author: Henrique Pereira Coutada Miranda
# Tests for yambopy
# Run all the functions of the tutorial
#

import unittest
import sys
import os
import argparse
import subprocess
import filecmp
from yambopy import *
from qepy import *
import imp

#######################################################
# Silicon GW convergence
#######################################################
sys.path.append('../tutorial/si')
import gs_si
import gw_conv_si

class TestGW_Convergence(unittest.TestCase):
    def test_ainputs(self):
        gs_si.scf()
        gs_si.relax()
        gs_si.nscf()
        gs_si.bands()

    def test_calcs(self):
        gs_si.run_relax()
        gs_si.run_scf()
        gs_si.run_nscf()
        gs_si.run_bands()
        gs_si.run_plot()
        gs_si.orbitals()

    def test_convergence(self):
        gw_conv_si.create_save()
        gw_conv_si.gw_convergence()

    def test_plot(self):
        gw_conv_si.plot_convergence()

#######################################################
# Boron Nitride
#######################################################
sys.path.append('../tutorial/bn')
import gs_bn
import bse_cutoff

class TestCoulomb_Cutoff(unittest.TestCase):
    def test_ainputs(self):
        gs_si.scf()
        gs_si.relax()
        gs_si.nscf()
        gs_si.bands()

    def test_calcs(self):
        bse_cutoff.layer_separations= [12,15,20]
        bse_cutoff.scf_kpoints  = [9,9,1]
        bse_cutoff.nscf_kpoints = [6,6,1]
        bse_cutoff.nbands = 10
        bse_cutoff.ecutwf = 40

        bse_cutoff.run(work_folder='bse_cutoff_cut',cut=True)

    def test_plot(self):
        bse_cutoff.plot('bse_cutoff_cut','cutoff_test',cut=True)

#######################################################
# Parallel Bethe-Salpeter MoS2
#######################################################
sys.path.append('../tutorial/mos2')
import gs_mos2
import bse_par_mos2

class TestParallel_BSE(unittest.TestCase):
    def test_ainputs(self):
        gs_mos2.scf()
        gs_mos2.nscf()

    def test_calcs(self):
        gs_mos2.run_scf()
        gs_mos2.run_nscf()

    def test_parallel(self):
        bse_par_mos2.run()

    def test_plot(self):
        bse_par_mos2.plot()

def is_exe(fpath):
    return os.path.isfile(fpath) and os.access(fpath, os.X_OK)

def clean():
        print("cleaning...")
<<<<<<< HEAD
        os.system('rm -rf relax gw bse_conv bse_cutoff bse_cutoff_cut bse_par bse gw_conv bands scf nscf database proj.in')
=======
        os.system('rm -rf relax gw bse_conv bse_cutoff bse_cutoff_cut '
                  'bse_par bse gw_conv bands scf nscf database proj.in')
>>>>>>> 68596cde
        print("done!")

if __name__ == '__main__':
    #parse options
    parser = argparse.ArgumentParser(description='Run the tutorials to test yambopy.')
    parser.add_argument('-t1', '--tutorial1', action="store_true", 
                        help='Run the GW convergence caluclation of Si')
    parser.add_argument('-t2', '--tutorial2', action="store_true", 
                        help='Run the tutorial on Coulomb-cutoff in BN')
    parser.add_argument('-t3', '--tutorial3', action="store_true", 
                        help='Run the tutorial in Parallel Bethe-Salpeter in MoS2')
    parser.add_argument('-c',  '--clean',     action="store_true", 
                        help='Clean all the data from a previous run')
    args = parser.parse_args()

    if len(sys.argv)==1:
        parser.print_help()
        sys.exit(1)

    #first test if yambo is installed
    if is_exe('yambo'):
        print("yambo not found, please install it before running the tests")
        exit()

    #first test if pw.x is installed
    if is_exe('pw.x'):
        print("pw.x not found, please install it before running the tests")
        exit()

    # Count the number of errors
    nerrors = 0

    ul = unittest.TestLoader()
    tr = unittest.TextTestRunner(verbosity=2)

    # Test for tutorial 1
    if args.tutorial1:
        clean()
        suite = ul.loadTestsFromTestCase(TestGW_Convergence)
        nerrors += not tr.run(suite).wasSuccessful()

    # Test for tutorial 2
    if args.tutorial2:
        clean()
        suite = ul.loadTestsFromTestCase(TestCoulomb_Cutoff)
        nerrors += not tr.run(suite).wasSuccessful()

    # Test for tutorial 3
    if args.tutorial3:
        clean()
        suite = ul.loadTestsFromTestCase(TestParallel_BSE)
        nerrors += not tr.run(suite).wasSuccessful()

    if args.clean:
        clean()

    sys.exit(nerrors)<|MERGE_RESOLUTION|>--- conflicted
+++ resolved
@@ -97,12 +97,8 @@
 
 def clean():
         print("cleaning...")
-<<<<<<< HEAD
-        os.system('rm -rf relax gw bse_conv bse_cutoff bse_cutoff_cut bse_par bse gw_conv bands scf nscf database proj.in')
-=======
         os.system('rm -rf relax gw bse_conv bse_cutoff bse_cutoff_cut '
                   'bse_par bse gw_conv bands scf nscf database proj.in')
->>>>>>> 68596cde
         print("done!")
 
 if __name__ == '__main__':
