# Copyright (c) 2022. Yambopy team
# All rights reserved.
#
# This file is part of the yambopy project
# Authors: H. Miranda, A. Molina, F. Paleari
#
import os
import numpy as np
from yambopy.units import ha2ev
from yambopy.tools.string import marquee
from yambopy.plot.bandstructure import YambopyBandStructure, YambopyBandStructureList
from yambopy.plot.plotting import add_fig_kwargs
from yamboparser import YamboFile
from yambopy.lattice import car_red, red_car, rec_lat, vol_lat

class YamboQPDB():
    """
    Class to read yambo ndb.QP files

    These files describe the quasiparticle states calculated from yambo
    Includes the quasi-particle energies, the lifetimes and the Z factors
    """
    def __init__(self,qps):
        """
        Initialize the YamboQP class
        """
        self.qps          = qps
        self.kpoints_iku  = np.array(qps['Kpoint'])
        self.kpoint_index = np.array(qps['Kpoint_index'],dtype=int)
        self.band_index   = np.array(qps['Band'],dtype=int)
        self.e0           = np.array(qps['Eo']).real*ha2ev
        self.e            = np.array(qps['E']).real*ha2ev
        self.linewidths   = np.array(qps['E']).imag*ha2ev
        self.qpz          = np.array(qps['Z']).real
        self.spin         = False
        if 'Spin_pol' in qps.keys():
            self.spin_pol = qps['Spin_pol']
            self.spin     = True

    @property
    def eigenvalues_qp(self):
        if not hasattr(self,'_eigenvalues_qp'):
            self._eigenvalues_dft, self._eigenvalues_qp, self._lifetimes, self._z = self.get_qps()
        return self._eigenvalues_qp

    @property
    def eigenvalues_dft(self):
        if not hasattr(self,'_eigenvalues_dft'):
            self._eigenvalues_dft, self._eigenvalues_qp, self._lifetimes, self._z = self.get_qps()
        return self._eigenvalues_dft

    @property
    def lifetimes(self):
        if not hasattr(self,'_lifetimes'):
            self._eigenvalues_dft, self._eigenvalues_qp, self._lifetimes, self._z = self.get_qps()
        return self._lifetimes

    @property
    def z(self):
        if not hasattr(self,'_z'):
            self._eigenvalues_dft, self._eigenvalues_qp, self._lifetimes, self._z = self.get_qps()
        return self._z

    @classmethod
    def from_db(cls,filename='ndb.QP',folder='.'):
        """
        Create instance of this class from a ndb.QP file
        """
        cls.qp_path = folder
        db_path = os.path.join(folder,filename)
        if os.path.isfile(db_path):
            yfile = YamboFile(filename,folder)
        else:
            raise IOError('File %s not found'%db_path)
        return cls(yfile.data)
    from_db_file = from_db
    
    def get_qps(self):
        """
        Get quasiparticle energies in a list
        """
        #start arrays

        # AMS: I changed the way we define the arrays. Hope is not breaking other things

        # I have shifted 
        ncalculatedkpoints = self.max_kpoint - self.min_kpoint + 1
        if self.spin is True:
           eigenvalues_dft = np.zeros([ncalculatedkpoints,self.nbands,2])
           eigenvalues_qp  = np.zeros([ncalculatedkpoints,self.nbands,2])
           linewidths      = np.zeros([ncalculatedkpoints,self.nbands,2])
           z               = np.zeros([self.nkpoints,self.nbands,2])

           for ei,e0i,li,zi,ki,ni,s_pol in zip(self.e,self.e0,self.linewidths,self.qpz,self.kpoint_index,self.band_index,self.spin_pol):
                # position in array
                nkpoint = ki - self.min_kpoint 
                nband   = ni - self.min_band
                spol    = int(s_pol - 1)

                eigenvalues_dft[nkpoint,nband,spol] = e0i
                eigenvalues_qp[nkpoint,nband,spol]  = ei
                linewidths[nkpoint,nband,spol]      = li
                z[nkpoint,nband,spol]               = zi

        else:
            eigenvalues_dft = np.zeros([ncalculatedkpoints,self.nbands])
            eigenvalues_qp  = np.zeros([ncalculatedkpoints,self.nbands])
            linewidths      = np.zeros([ncalculatedkpoints,self.nbands])
            z               = np.zeros([self.nkpoints,self.nbands])

            for ei,e0i,li,zi,ki,ni in zip(self.e,self.e0,self.linewidths,self.qpz,self.kpoint_index,self.band_index):

                # position in array
                nkpoint = ki - self.min_kpoint 
                nband   = ni - self.min_band

                eigenvalues_dft[nkpoint,nband] = e0i
                eigenvalues_qp[nkpoint,nband]  = ei
                linewidths[nkpoint,nband]      = li
                z[nkpoint,nband]               = zi
        return eigenvalues_dft, eigenvalues_qp, linewidths, z


    def get_filtered_qps(self,min_band=None,max_band=None):
        """Return selected QP energies as a flat list"""
        e0=[]; qp=[]; lw=[]
        for ei,e0i,li,ki,ni in zip(self.e,self.e0,self.linewidths,self.kpoint_index,self.band_index):
            if min_band and ni < min_band: continue
            if max_band and ni > max_band: continue
            e0.append(e0i)
            qp.append(ei)
            lw.append(lw)
        return e0,qp,lw

    def get_direct_gaps(self,valence):
        """
        Compute the QP and DFT gaps
        
        Arguments:
            valence: number of bands in the valence
        """
        na = np.newaxis
        shifted_valence = valence-self.min_band+1
 
        #direct gap
        dft_jdos = self.eigenvalues_dft[:,na,shifted_valence:]-self.eigenvalues_dft[:,:shifted_valence,na]
        qp_jdos  = self.eigenvalues_qp[:,na,shifted_valence:] -self.eigenvalues_qp[:,:shifted_valence,na]
        direct_dft_gap = np.min(dft_jdos)
        direct_qp_gap  = np.min(qp_jdos)

        #indirect gap
        #TODO take the min and max of the VBM and CBM
        return direct_dft_gap, direct_qp_gap

    def get_scissor(self,valence,verbose=1):
        """
        Compute the scissor operator replicating the QP corrections
        
        Arguments:
            valence: number of bands in the valence
        """
        from scipy import stats
        lines = []; app = lines.append
        #valence
        e0, eqp, lw = self.get_filtered_qps(self.min_band,valence)
        vslope, vintercept, r_value, p_value, std_err = stats.linregress(e0,eqp)
        app('valence bands:')
        app('slope:     {}'.format(vslope))
        app('intercept: {}'.format(vintercept))
        app('r_value:   {}'.format(r_value))
        app('p_value:   {}'.format(p_value))
        app('std_err:   {}'.format(std_err))
       
        #conduction
        e0, eqp, lw = self.get_filtered_qps(valence+1,self.max_band)
        cslope, cintercept, r_value, p_value, std_err = stats.linregress(e0,eqp)
        app('\nconduction bands:')
        app('slope:     {}'.format(cslope))
        app('intercept: {}'.format(cintercept))
        app('r_value:   {}'.format(r_value))
        app('p_value:   {}'.format(p_value))
        app('std_err:   {}'.format(std_err))

        #get gaps
        direct_dft_gap,direct_qp_gap = self.get_direct_gaps(valence) 
        shift = direct_qp_gap-direct_dft_gap
        app('direct dft gap: {}'.format(direct_dft_gap))
        app('direct qp gap:  {}'.format(direct_qp_gap))

        scissor_list = [shift,cslope,vslope]
        app('\vscissor list (shift,c,v) [eV,adim,adim]: {}'.format(scissor_list))
        if verbose: print("\n".join(lines))
        return shift,cslope,vslope,cintercept,vintercept

    def plot_scissor_ax(self,ax,valence,verbose=1):
        # Create option to plot correction vs ks eigenvalues
        """
        Plot the scissor on a matplotlib axis
        """
        shift,cslope,vslope,cintercept,vintercept=self.get_scissor(valence,verbose=verbose)

        #plot qps
        ve0,vqp,_=self.get_filtered_qps(self.min_band,valence)
        ve0 = np.array(ve0)
        vqp = np.array(vqp)
<<<<<<< HEAD
        ax.scatter(ve0,vqp)
        ce0,cqp,_ = self.get_filtered_qps(valence+1,self.max_band)
        ce0 = np.array(ce0)
        cqp = np.array(cqp)
        ax.scatter(ce0,cqp)
=======
        #ax.scatter(ve0,vqp)
        ce0,cqp,_=self.get_filtered_qps(valence+1,self.max_band)
        ce0 = np.array(ce0)
        cqp = np.array(cqp)
        #ax.scatter(ce0,cqp)
>>>>>>> 59a07610

        #plot the fits
        vx = np.linspace(np.min(ve0),np.max(ve0),2)
        cx = np.linspace(np.min(ce0),np.max(ce0),2)
        vy = vslope*vx+vintercept
        cy = cslope*cx+cintercept
        #ax.plot(vx,vy)
        #ax.plot(cx,cy)

        return ax.scatter(ve0,vqp), ax.scatter(ce0,cqp), ax.plot(vx,vy), ax.plot(cx,cy)

    @add_fig_kwargs
    def plot_scissor(self,valence,verbose=1):
        """
        Plot the the QP energies and the scissor fit
        """
        import matplotlib.pyplot as plt
        fig = plt.figure()
        ax = fig.add_subplot(1,1,1)
        self.plot_scissor_ax(ax,valence,verbose=verbose)
        return fig

    def get_bs_path(self,lat,path,debug=False,**kwargs):
        """Get a band-structure on a path"""
        bands_kpoints, bands_indexes, path_car = lat.get_path(path.kpoints,debug=debug)

        # set fermi energy
        # NOT EVIDENT IN SPIN-POLARIZED SYSTEM
        #print(lat.electrons)
        #self.top_valence_band = int(lat.electrons/2)
        #print(self.top_valence_band)
        #print(self.top_valence_band-7)
        #print(self.eigenvalues_dft[:,0:(self.top_valence_band-7+2),0])
        #print(self.eigenvalues_dft[:,0:(self.top_valence_band-7+2),1])
        #exit()

        red_bands_kpoints = car_red(bands_kpoints,lat.rlat)
        if self.spin == True:
           print('Spin polarized bands')
           ks_bandstructure_up = YambopyBandStructure(self.eigenvalues_dft[bands_indexes,:,0],red_bands_kpoints,kpath=path,**kwargs)
           ks_bandstructure_dw = YambopyBandStructure(self.eigenvalues_dft[bands_indexes,:,1],red_bands_kpoints,kpath=path,**kwargs)
           qp_bandstructure_up = YambopyBandStructure(self.eigenvalues_qp[bands_indexes,:,0], red_bands_kpoints,kpath=path,**kwargs)
           qp_bandstructure_dw = YambopyBandStructure(self.eigenvalues_qp[bands_indexes,:,1], red_bands_kpoints,kpath=path,**kwargs)

           return ks_bandstructure_up, ks_bandstructure_dw, qp_bandstructure_up, qp_bandstructure_dw
        else:
           print('no polarized bands')
           ks_bandstructure = YambopyBandStructure(self.eigenvalues_dft[bands_indexes],red_bands_kpoints,kpath=path,**kwargs)
           qp_bandstructure = YambopyBandStructure(self.eigenvalues_qp[bands_indexes] ,red_bands_kpoints,kpath=path,**kwargs)

           return ks_bandstructure, qp_bandstructure
        
    def get_bs(self,**kwargs):
        """
        Get YambopyBandStructure object with the KS and GW bands
        """
        #create bandstructure objects
        #TODO: should not be kpoints_iku but kpoints_car here
        ks_bandstructure = YambopyBandStructure(self.eigenvalues_dft,self.kpoints_iku,**kwargs)
        qp_bandstructure = YambopyBandStructure(self.eigenvalues_qp, self.kpoints_iku,**kwargs)

        return ks_bandstructure, qp_bandstructure

    def interpolate(self,lattice,path,what='QP+KS',lpratio=5,valence=None,verbose=1,**kwargs):
        """
        Interpolate the QP corrections on a k-point path, requires the lattice structure
        """
        from yambopy.tools.skw import SkwInterpolator

        if verbose:
            print("This interpolation is provided by the SKW interpolator implemented in Abipy")

        cell = (lattice.lat, lattice.red_atomic_positions, lattice.atomic_numbers)
        nelect = 0
        fermie = kwargs.pop('fermie',0)

        #consistency check with lattice from YamboSaveDB
        if len(lattice.kpts_iku)!=len(self.kpoints_iku):
            print(len(lattice.kpts_iku),len(self.kpoints_iku))
            raise ValueError("The QP database is not consistent with the lattice")

        if not np.isclose(lattice.kpts_iku,self.kpoints_iku).all():
            print(lattice.kpts_iku)
            print(self.kpoints_iku)
            raise ValueError("The QP database is not consistent with the lattice")

        #interpolate the dft eigenvalues
        kpoints = lattice.red_kpoints
        sym_rec  = lattice.sym_rec
        symrel = [sym for sym,trev in zip(lattice.sym_rec_red,lattice.time_rev_list) if trev==False ]
        time_rev = True
        
        kpoints_path = path.get_klist()[:,:3]

        #interpolate KS
        ks_ebands, qp_ebands = None, None
        if 'KS' in what:
           if self.spin == True:
              print('Spin-polarized bands DFT')
              eigens_up = self.eigenvalues_dft[np.newaxis,:,:,0]
              eigens_dw = self.eigenvalues_dft[np.newaxis,:,:,1]
              skw_up = SkwInterpolator(lpratio,kpoints,eigens_up,fermie,nelect,cell,symrel,time_rev,verbose=verbose)
              skw_dw = SkwInterpolator(lpratio,kpoints,eigens_dw,fermie,nelect,cell,symrel,time_rev,verbose=verbose)
              dft_eigens_up_kpath = skw_up.interp_kpts(kpoints_path).eigens[0]
              dft_eigens_dw_kpath = skw_dw.interp_kpts(kpoints_path).eigens[0]

              #if valence: kwargs['fermie'] = np.max(dft_eigens_kpath[:,:valence])
              # tricky 
              ks_ebands_up = YambopyBandStructure(dft_eigens_up_kpath,kpoints_path,kpath=path,**kwargs)
              ks_ebands_dw = YambopyBandStructure(dft_eigens_dw_kpath,kpoints_path,kpath=path,**kwargs)

           else:
              print('No spin-polarized bands DFT')
              eigens  = self.eigenvalues_dft[np.newaxis,:]
              skw = SkwInterpolator(lpratio,kpoints,eigens,fermie,nelect,cell,symrel,time_rev,verbose=verbose)
              #kpoints_path = path.get_klist()[:,:3]
              dft_eigens_kpath = skw.interp_kpts(kpoints_path).eigens[0]
              if valence: kwargs['fermie'] = np.max(dft_eigens_kpath[:,:valence])
              ks_ebands = YambopyBandStructure(dft_eigens_kpath,kpoints_path,kpath=path,**kwargs)

        #interpolate QP
        if 'QP' in what:
            if self.spin == True:
               print('Spin-polarized bands QP')
               eigens_up = self.eigenvalues_qp[np.newaxis,:,:,0]
               eigens_dw = self.eigenvalues_qp[np.newaxis,:,:,1]
               print('GW eigenvalues are sorted in ascending energy')
               #sorting
               aux_up, aux_dw = eigens_up, eigens_dw
               for ik in range(self.nkpoints):
                   eigens_up[0,ik,:], eigens_dw[0,ik,:] = sorted(aux_up[0,ik,:]), sorted(aux_dw[0,ik,:])
               #end sorting

               skw_up = SkwInterpolator(lpratio,kpoints,eigens_up,fermie,nelect,cell,symrel,time_rev,verbose=verbose)
               skw_dw = SkwInterpolator(lpratio,kpoints,eigens_dw,fermie,nelect,cell,symrel,time_rev,verbose=verbose)
               #kpoints_path = path.get_klist()[:,:3]
               qp_eigens_up_kpath = skw_up.interp_kpts(kpoints_path).eigens[0]
               qp_eigens_dw_kpath = skw_dw.interp_kpts(kpoints_path).eigens[0]
               #if valence: kwargs['fermie'] = np.max(dft_eigens_kpath[:,:valence])
               # tricky 
               qp_ebands_up = YambopyBandStructure(qp_eigens_up_kpath,kpoints_path,kpath=path,**kwargs)
               qp_ebands_dw = YambopyBandStructure(qp_eigens_dw_kpath,kpoints_path,kpath=path,**kwargs)

            else:
               print('No spin-polarized bands DFT')
               eigens  = self.eigenvalues_qp[np.newaxis,:]
               #sorting
               aux = eigens
               for ik in range(self.nkpoints):
                   eigens[0,ik,:] = sorted(aux[0,ik,:])
               #end sorting
               skw = SkwInterpolator(lpratio,kpoints,eigens,fermie,nelect,cell,symrel,time_rev,verbose=verbose)
               #kpoints_path = path.get_klist()[:,:3]
               qp_eigens_kpath = skw.interp_kpts(kpoints_path).eigens[0]
               if valence: kwargs['fermie'] = np.max(qp_eigens_kpath[:,:valence])

               qp_ebands = YambopyBandStructure(qp_eigens_kpath,kpoints_path,kpath=path,**kwargs)
               #qp_ebands = YambopyBandStructure(qp_eigens_kpath,kpoints_path,kpath=path,weights=qp_z_kpath,size=0.1,**kwargs)

            qp_z_kpath = None
            if 'Z' in what:
                eigens = self.z[np.newaxis,:]
                skw = SkwInterpolator(lpratio,kpoints,eigens,fermie,nelect,cell,symrel,time_rev,verbose=verbose)
                #kpoints_path = path.get_klist()[:,:3]
                qp_z_kpath = skw.interp_kpts(kpoints_path).eigens[0]
                

        if self.spin == True:
           return ks_ebands_up, ks_ebands_dw , qp_ebands_up, qp_ebands_dw
        else: 
           return ks_ebands, qp_ebands

    def expand_eigenvalues(self,lattice):
        """ Expand QP values in full BZ
            - Input: YamboLatticeDB object with expanded kpts
        """
        nkbz   = lattice.nkpoints
        bz2ibz = lattice.kpoints_indexes

        eigenvalues_qp_expanded = np.zeros((nkbz,self.nbands))
        for ikbz in range(nkbz): eigenvalues_qp_expanded[ikbz,:] = self.eigenvalues_qp[bz2ibz[ikbz],:] 
        return eigenvalues_qp_expanded


    @add_fig_kwargs
    def plot_bs(self,**kwargs):
        """
        Get and plot QP bandstructure
        """
        ks_bs,qp_bs = self.get_bs(**kwargs)
        ybs = YambopyBandStructureList([ks_bs,qp_bs])
        return ybs.plot(show=False)

    @property
    def nqps(self):
        return len(self.e)

    @property
    def min_kpoint(self):
        return min(self.kpoint_index)

    @property
    def max_kpoint(self):
        return max(self.kpoint_index)

    @property
    def nbands(self):
        return self.max_band-self.min_band+1

    @property
    def min_band(self):
        return min(self.band_index)

    @property
    def max_band(self):
        return max(self.band_index)

    @property
    def nkpoints(self):
        return len(self.kpoints_iku)
    
    def __str__(self):
        lines = []; app = lines.append
        app(marquee(self.__class__.__name__))
        app("nqps:     %d"%self.nqps)
        app("nkpoints: %d"%self.nkpoints)
        app("nbands:   %d"%self.nbands)
        app("min_band: %d"%self.min_band)
        app("max_band: %d"%self.max_band)
        return "\n".join(lines)
<|MERGE_RESOLUTION|>--- conflicted
+++ resolved
@@ -203,19 +203,11 @@
         ve0,vqp,_=self.get_filtered_qps(self.min_band,valence)
         ve0 = np.array(ve0)
         vqp = np.array(vqp)
-<<<<<<< HEAD
-        ax.scatter(ve0,vqp)
-        ce0,cqp,_ = self.get_filtered_qps(valence+1,self.max_band)
-        ce0 = np.array(ce0)
-        cqp = np.array(cqp)
-        ax.scatter(ce0,cqp)
-=======
         #ax.scatter(ve0,vqp)
         ce0,cqp,_=self.get_filtered_qps(valence+1,self.max_band)
         ce0 = np.array(ce0)
         cqp = np.array(cqp)
         #ax.scatter(ce0,cqp)
->>>>>>> 59a07610
 
         #plot the fits
         vx = np.linspace(np.min(ve0),np.max(ve0),2)
