# Copyright (C) 2018 Henrique Pereira Coutada Miranda, Alejandro Molina-Sanchez
# All rights reserved.
#
# This file is part of yambopy
#
import os
import json
import re
from subprocess import Popen, PIPE
from yambopy import yambopyenv
from yambopy.tools.duck import isstring

def issave(path):
    """ Check if yambo SAVE folder is present either as directory or as symlink """
    if os.path.isdir(path) or os.path.islink(path): return True
    else: return False

class YamboIn(object):
    """
    Class to read, write, create and manipulate yambo input files with python.

    Examples of use:

    Initialize an empty input file:

        .. code-block:: python

            y = YamboIn(filename='somefile.in')
            print y

    Call yambo to initialize the input file with variables according to the runlevel,
    parse the input file and store the variables:

        .. code-block:: python

            y = YamboIn('yambo -o c',folder='ip')
            print y

    If the argument ``args`` was used then the filename should be left as ``yambo.in`` because that's the default input filename that yambo will create.

    Call ypp to initialize the input file:

        .. code-block:: python

            y = YamboIn('yyp -e w'args=,filename='ypp.in')
            print y

    **Arguments:**

        ``args``:     if specified yambopy will run yambo, read the generated input file and initialize the class with those variables.

        ``folder``:   the folder where the SAVE directory is located

        ``vim``:      if yambo is compiled using vim as an editor this variable should be set as True because then `yambopy` will close vim.
        In newer versions an argument for yambo '-Q' tells it to not call vim

        ``filename``: the name of the input file to be read

    """
    #Regular expressions
    _variaexp   = '([A-Za-z\_0-9]+(?:\_[A-Za-z]+)?)' #variables names
    _numexp     = '([+-]?\d+(?:\.\d+)?(?:[eE][-+]?\d+)?)' #number
    _spacexp    = '(?:[ \t]+)?' #space
    _stringexp  = '["\']([a-zA-Z0-9_ ]+?)["\']' #string
    _arrayexp   = '%'+_spacexp+_variaexp+'\s+(?:\#.+)?((?:(?:\s|\.|[+-]?\d)+?\|)+)\s+([a-zA-Z]+)?' #arrays
    _complexexp = '\('+_spacexp+_numexp+_spacexp+','+_spacexp+_numexp+_spacexp+'\)' #complex numbers
    _runexp     = '([a-zA-Z0-9_]+)' #runlevels
    # list of available runlevels to be stored in the arguments array
    _runlevels  = ['rim_cut','chi','em1s','bse','optics','bsk','bss','dipoles','ExcitonGkkp'
                   'em1d','gw0','HF_and_locXC','setup','ppa','cohsex','life',
                   'collisions','negf','el_ph_scatt','el_el_scatt','excitons','wavefunction','fixsyms',
                   'QPDBs', 'QPDB_merge','RealTime','RT_X','RToccDos','RToccBnd','RToccEner',
                   'RToccTime','RTlifeBnd','amplitude','bzgrids','Random_Grid','gkkp','el_ph_corr','WRbsWF',
                   'Select_energy','RTDBs','photolum','kpts_map','RTtime','RToccupations','RTfitbands']

    def __init__(self,args=''):
        """
        Initalize the class
        """
        self.yamboargs = args

        #the type of the variables is determined from the type of variable in this dictionary
        self.variables = {} #here we will store the values of the variables
        self.arguments = [] #here we will store the arguments

    @classmethod
    def from_file(cls,filename='yambo.in',folder='.'):
        """ Create an instance of YamboIn from an existing input file"""
        instance = cls()
        err = instance.read_file(os.path.join(folder,filename))
        if err: raise FileNotFoundError('Could not read the %s file'%os.path.join(folder,filename))
        return instance

    @classmethod
    def from_runlevel(cls,runlevel,executable=yambopyenv.YAMBO,folder='.',filename='yambo.in'):
        """
        Create an input file from the runlevel.
        Will execute yambo in the folder with the runlevel arguments,
        read the file and return an instance of this class
        """
        workdir = os.getcwd()

        #check if there exists a SAVE folder
        save_path = os.path.join(folder,'SAVE')
        if not issave(save_path): raise ValueError('SAVE folder not found in %s'%save_path)
<<<<<<< HEAD
        
=======

>>>>>>> 9c3f4098
        #run yambo
        os.chdir(folder)
        if os.path.isfile(filename): os.remove(filename)
        if '-Q' not in runlevel: runlevel += ' -Q'
        command = "%s %s"%(executable,runlevel)
        yambo = Popen(command, stdout=PIPE, stderr=PIPE, stdin=PIPE, shell=True)
        yambo.wait()
        os.chdir(workdir)

        instance = cls()
        err = instance.read_file(os.path.join(folder,filename))

        if err:
            lines = []; app = lines.append
            app('Yambo did not create the %s input file.'%filename)
            app('command: %s'%command)
            app('folder:  %s/'%folder)
            raise FileNotFoundError("\n".join(lines))

        #read input file
        return cls.from_file(filename=filename,folder=folder)

    @classmethod
    def from_dictionary(cls,yamboin_dict):
        """Return an instance of this class from a dictionary"""
        yamboin = cls()
        yamboin.set_fromdict(yamboin_dict)
        return yamboin

    def set_fromdict(self,yamboin_dict):
        """Write a python script to generate this input"""
        #monkey patch the input file
        for var,value in yamboin_dict.items():
            self[var] = value

    def set_fromargs(self,yamboin_args):
        """Write a python script to generate this input"""
        #monkey patch the input file
        self.arguments += yamboin_args

    def __getitem__(self,key):
        """ Get the value of a variable in the input file
        """
        return self.variables[key]

    def __setitem__(self,key,value):
        """ Set the value of a variable in the input file
        """
        if key == "QPbands":
            #read from current QPkrange
            kstart,kstop,bstart,bstop = self.variables["QPkrange"][0]
            #read bands from QPbands
            new_bstart,new_bstop = value
            #set new QPkrange
            key = "QPkrange"
            value = [kstart,kstop,new_bstart,new_bstop]
        #if the units are not specified, add them
        if isinstance(value,list):
            if not any( [isinstance(v,str) for v in value] ):
                value = [value,'']
        if isinstance(value,(int,float,complex)):
            value = [value,'']
        self.variables[key] = value

    def __delitem__(self,key):
        """ Remove a keyword from the dicitonary
        """
        del self.variables[key]

    def read_file(self,filename='yambo.in'):
        """ Read the variables from a file
        """
        if not os.path.isfile(filename): return 1

        with open(filename,"r") as yambofile:
            inputfile = self.read_string(yambofile.read())
        return 0

    def add_dict(self,variables):
        """
        Add a dictionary containing variables to the current inputfile
        """
        self.variables.update(variables)

    def read_string(self,inputfile):
        """
        Read the input variables from a string
        """
        var_real     = re.findall(self._variaexp + self._spacexp + '='+ self._spacexp +
                                  self._numexp + self._spacexp + '([A-Za-z]+)?',inputfile)
        var_string   = re.findall(self._variaexp + self._spacexp + '='+ self._spacexp + self._stringexp, inputfile)
        var_array    = re.findall(self._arrayexp,inputfile)
        var_complex  = re.findall(self._variaexp + self._spacexp + '='+ self._spacexp + self._complexexp + self._spacexp + '([A-Za-z]+)?', inputfile)
        var_runlevel = re.findall(self._runexp + self._spacexp, inputfile)

        def clean(a):
            """
            clean the variables according to the type of data
            """
            a = a.strip()
            if a.replace('.','',1).isdigit():
                if "." in a: return float(a)
                else:        return int(a)
            return a

        # Determination of the arguments
        for key in self._runlevels:
            if key in var_runlevel:
                self.arguments.append(key)

        #float variables
        for var in var_real:
            name, value, unit = var
            self[name] = [float(value),unit]

        #string variables
        for var in var_string:
            name, string = var
            self[name] = string

        #complex variables
        for var in var_complex:
            name, real, imag, unit = var
            self[name] = [complex(float(real),float(imag)),unit]

        #array variables
        for var in var_array:
            name, array, unit = var
            array = [clean(val) for val in array.split('|')[:-1]]
            self[name] = [array,unit]

        return {"arguments": self.arguments, "variables": self.variables}

    def optimize(self,conv,folder='.',variables=('all',),run=lambda x: None,ref_run=True):
        """
        Function to to make multiple runs of yambo to converge calculation parameters

        Arguments:

            A dictionary conv that has all the variables to be optimized
            A list fo the name of the variables in the dicitonary that are to be optimized
            A function run that takes as input the name of the inputfile (used to run yambo)
            A boolean ref_run that can disable the submitting of the reference run (see scripts/analyse_gw.py)

        """
        name_files = []

        #check which variables to optimize
        if 'all' in variables:
            variables = list(conv.keys())

        #save all the variables
        backup = {}
        for var in variables:
            backup[var] = self[var]

        #add units to all the variables (to be improved!)
        for key,value in list(conv.items()):
            if not isinstance(value[-1],str) and type(value[0]) == list:
                conv[key] = [value,'']

        #make a first run with all the first elements
        reference = {}
        for key,value in list(conv.items()):
            values, unit = value
            reference[key] = [values[0],unit]
            self[key] = [values[0],unit]
        #write the file and run
        if ref_run==True:
            self.write( "%s/reference.in"%(folder) )
            run('reference.in')
        else:
            print('Reference run disabled.')

        #converge one by one
        for key in [var for var in list(conv.keys()) if var in variables]:
            values, unit = conv[key]
            #put back the original values of the variables
            for var in variables:
                self[var] = reference[var]
            #change the other variables
            if isinstance(values[0],str):
                for string in values[1:]:
                    filename = "%s_%s"%(key,string)
                    self[key] = string
                    self.write( folder + filename )
                    run(filename+".in")
                continue
            if type(values[0])==float:
                for val in values[1:]:
                    filename = "%s_%12.8lf"%(key,val)
                    self[key] = [val,unit]
                    self.write( "%s/%s.in"%(folder,filename) )
                    run(filename+".in")
                continue
            if type(values[0])==int:
                for val in values[1:]:
                    filename = "%s_%05d"%(key,val)
                    self[key] = [val,unit]
                    self.write( "%s/%s.in"%(folder,filename) )
                    run(filename+".in")
                continue
            if type(values[0])==list:
                for array in values[1:]:
                    filename = "%s_%s"%(key,"_".join(map(str,array)))
                    self[key] = [array,unit]
                    self.write( "%s/%s.in"%(folder,filename) )
                    run(filename+".in")
                continue
            if type(values[0])==complex:
                for value in values[1:]:
                    filename = "%s_%lf_%lf"%(key,value.real,value.imag)
                    self[key] = [value,unit]
                    self.write( "%s/%s.in"%(folder,filename) )
                    run(filename+".in")
                continue
            raise ValueError( "unknown type for variable:", key )

        #put back the original values of the variables
        for var in variables:
            self[var] = backup[var]

        return name_files

    def copy(self):
        """Return a copy of this object"""
        import copy
        return copy.deepcopy(self)

    def write(self,filename='yambo.in'):
        """
        Write a yambo input file
        """
        with open(filename,"w") as f:
           f.write(str(self))

    def set_q(self,q):
        """Change one of ['QpntsRXp','QpntsRXd','QpntsRXs'] variables to calculate only one q-point"""
        for var in ['QpntsRXp','QpntsRXd','QpntsRXs']:
            qpts = self.variables.get(var,None)
            if qpts is None: continue
            self.variables[var] = [[q,q],'']
            return 0
        raise ValueError('Could not find one of the following variables set in the input file: \'QpntsRXp\',\'QpntsRXd\',\'QpntsRXs\'')

    def pack(self,filename):
        """
        Pack all the data of this structure in a `.json` file
        """
        f = open(filename,'w')
        json.dump(f,[self.arguments,self.real,self.string,self.complex,self.array],indent=5)
        f.close()

    def __str__(self):
        """
        Returns the input file as a string
        """
        s  = ""

        #arguments
        s += "\n".join(self.arguments)+'\n'

        for key,value in list(self.variables.items()):
            if isstring(value):
                s+= "%s = %10s\n"%(key,"'%s'"%value)
                continue
            if isinstance(value[0],float):
                val, unit = value
                if val > 1e-6:
                    s+="%s = %lf %s\n"%(key,val,unit)
                else:
                    s+="%s = %lf %s\n"%(key,val,unit)
                continue
            if isinstance(value[0],int):
                val, unit = value
                s+="%s = %d %s\n"%(key,val,unit)
                continue
            if isinstance(value[0],list):
                array, unit = value
                if isinstance(array[0],list):
                    s+='%% %s\n'%key
                    for l in array:
                        s+="%s \n"%(" | ".join(map(str,l))+' | ')
                    s+='%s'%unit
                    s+='%\n'
                else:
                    s+="%% %s\n %s %s \n%%\n"%(key," | ".join(map(str,array))+' | ',unit)
                continue
            if isinstance(value[0],str):
                array = value
                s+="%% %s\n %s \n%%\n"%(key," | ".join(["'%s'"%x.replace("'","").replace("\"","") for x in array])+' | ')
                continue
            if isinstance(value[0],complex):
                c, unit = value
                s+="%s = (%lf,%lf) %s\n"%(key,c.real,c.imag,unit)
                continue
            raise ValueError( "Unknown type %s for variable: %s" %( type(value), key) )
        return s<|MERGE_RESOLUTION|>--- conflicted
+++ resolved
@@ -103,11 +103,7 @@
         #check if there exists a SAVE folder
         save_path = os.path.join(folder,'SAVE')
         if not issave(save_path): raise ValueError('SAVE folder not found in %s'%save_path)
-<<<<<<< HEAD
-        
-=======
-
->>>>>>> 9c3f4098
+
         #run yambo
         os.chdir(folder)
         if os.path.isfile(filename): os.remove(filename)
