# Copyright (c) 2018, Henrique Miranda
# All rights reserved.
#
# This file is part of the yambopy project
#
from yambopy import *
from itertools import product

def calculate_distances(kpoints):
    """
    take a list of k-points and calculate the distances between all of them
    """
    kpoints = np.array(kpoints)
    distances = [0]
    distance = 0
    for nk in range(1,len(kpoints)):
        distance += np.linalg.norm(kpoints[nk-1]-kpoints[nk])
        distances.append(distance)   
    return distances
 
def expand_kpts(kpts,syms):
    """ 
    Take a list of qpoints and symmetry operations and return the full brillouin zone
    with the corresponding index in the irreducible brillouin zone
    """
    full_kpts = []
    print("nkpoints:", len(kpts))
    for nk,k in enumerate(kpts):
        for sym in syms:
            full_kpts.append((nk,np.dot(sym,k)))

    return full_kpts

def vec_in_list(veca,vec_list,atol=1e-6):
    """
    Check if a vector exists in a list of vectors
    """
    return np.array([ np.allclose(veca,vecb,rtol=atol,atol=atol) for vecb in vec_list ]).any()


def isbetween(a,b,c,eps=1e-5):
    """ Check if c is between a and b
    """
    return np.isclose(np.linalg.norm(a-c)+np.linalg.norm(b-c)-np.linalg.norm(a-b),0,atol=eps)

def red_car(red,lat):
    """
    Convert reduced coordinates to cartesian
    """
    return np.array([coord[0]*lat[0]+coord[1]*lat[1]+coord[2]*lat[2] for coord in red])

def car_red(car,lat):
    """
    Convert cartesian coordinates to reduced
    """
    return np.array([np.linalg.solve(np.array(lat).T,coord) for coord in car])

def vol_lat(lat):
    """
    Calculate the volume of a lattice
    """
    a1,a2,a3 = np.array(lat)
    return np.dot(a1,np.cross(a2,a3))

def rec_lat(lat):
    """
    Calculate the reciprocal lattice vectors
    """
    v = vol_lat(lat)
    a1,a2,a3 = np.array(lat)
    b1 = np.cross(a2,a3)/v
    b2 = np.cross(a3,a1)/v
    b3 = np.cross(a1,a2)/v
    return np.array([b1,b2,b3])

def get_path(kmesh,path,debug=False):
    """
    get indexes of the kpoints in the the kmesh
    that fall along the path
    """
    kmesh = np.array(kmesh)
    path  = np.array(path)

    #find the points along the high symmetry lines
    bands_indexes = []

    #for all the paths
    for k in range(len(path)-1):

        # store here all the points in the path
        # key:   has the coordinates of the kpoint rounded to 4 decimal places
        # value: index of the kpoint
        #        the kpoint cordinate
        kpoints_in_path = []

        start_kpt = path[k]   #start point of the path
        end_kpt   = path[k+1] #end point of the path

        #iterate over all the kpoints
        for index, kpt in enumerate(kmesh):

            #if the point is collinear we add it
            if isbetween(start_kpt,end_kpt,kpt):
                value = [ index, np.linalg.norm(start_kpt-kpt), kpt ]
                kpoints_in_path.append( value )

        #sort the points acoording to distance to the start of the path
        kpoints_in_path = sorted(kpoints_in_path,key=lambda i: i[1])

        #for all the kpoints in the path
        for index, disp, kpt in kpoints_in_path:
            bands_indexes.append( index )
            if debug: print(("%12.8lf "*3)%tuple(kpt), index)

    return np.array(bands_indexes)

def replicate_red_kmesh(kmesh,repx=list(range(1)),repy=list(range(1)),repz=list(range(1))):
    """
    copy a kmesh in the tree directions
    the kmesh has to be in reduced coordinates
    """
    kmesh = np.array(kmesh)
    kmesh_nkpoints = len(kmesh)

    kmesh_full = []
    kmesh_idx  = []
    for x,y,z in product(repx,repy,repz):
        kmesh_shift = kmesh + np.array([x,y,z])
        kmesh_full.append(kmesh_shift)
        kmesh_idx.append(list(range(kmesh_nkpoints)))

    return np.vstack(kmesh_full), np.hstack(kmesh_idx)


def point_matching(a,b,double_check=True,debug=False,eps=1e-8):
    """
    Matches the points of list a to the points of list b
    using a nearest neighbour finding algorithm

    Arguments:

        double_check: after the nearest neighbours are assigned check further
        if the distance between points is within the precision eps

        eps: precision for the double check (default: 1e-8)

    """
    #karma
    from scipy.spatial import cKDTree
    from time import time
    a = np.array(a)
    b = np.array(b)
    start_time = time()

    #initialize thd kdtree
    kdtree = cKDTree(a, leafsize=10)
    map_b_to_a = []
    for xb in b:
        current_dist,index = kdtree.query(xb, k=1, distance_upper_bound=6)
        map_b_to_a.append(index)
    map_b_to_a = np.array(map_b_to_a)
    
    if debug:
        print("took %4.2lfs"%(time()-start_time))

    if double_check:
        for ib,ia in enumerate(map_b_to_a):
            dist = np.linalg.norm(a[ia]-b[ib])
            if dist > eps:
                raise ValueError('point a %d: %s is far away from points b %d: %s  dist: %lf'%(ia,str(a[ia]),ib,str(b[ib]),dist))

    return map_b_to_a

def bravais_types(lats,alat_0):
    """
    Determine Bravais lattice type of unit cell

    :: lats -> lattice vectors from YamboLatticeDB corresponding to lat
    :: alat_0 -> lattice parameter from YamboLatticeDB corresponding to alat[0]

    More lattice types to be implemented
    """
    from math import sqrt,cos,sin

    bravais_types = ['Hexagonal and Trigonal P','Orthorhombic P']

    lats_ = lats/alat_0
<<<<<<< HEAD

    if np.array_equal(lats_[0],[1.,0.,0.]):

        if np.allclose(lats_[1],[-0.5,sqrt(3.)/2.,0.]):

            if np.allclose(lats_[2],[0.,0.,lats_[2,2] ]): return bravais_types[0]

        if np.array_equal(lats_[1],[0.,lats_[1,1],0.]):

            if np.allclose(lats_[2],[0.,0.,lats_[2,2] ]): return bravais_types[1]
=======
 
    if np.array_equal(lats_[0],[1.,0.,0.]):
        
        if np.allclose(lats_[1],[-0.5,sqrt(3.)/2.,0.]):
        
            if np.allclose(lats_[2],[0.,0.,lats_[2,2] ]): return bravais_types[0]

        if np.array_equal(lats_[1],[0.,lats_[1,1],0.]):
         
            if np.allclose(lats_[2],[0.,0.,lats_[2,2] ]): return bravais_types[1]
>>>>>>> 91d473a5
<|MERGE_RESOLUTION|>--- conflicted
+++ resolved
@@ -185,18 +185,6 @@
     bravais_types = ['Hexagonal and Trigonal P','Orthorhombic P']
 
     lats_ = lats/alat_0
-<<<<<<< HEAD
-
-    if np.array_equal(lats_[0],[1.,0.,0.]):
-
-        if np.allclose(lats_[1],[-0.5,sqrt(3.)/2.,0.]):
-
-            if np.allclose(lats_[2],[0.,0.,lats_[2,2] ]): return bravais_types[0]
-
-        if np.array_equal(lats_[1],[0.,lats_[1,1],0.]):
-
-            if np.allclose(lats_[2],[0.,0.,lats_[2,2] ]): return bravais_types[1]
-=======
  
     if np.array_equal(lats_[0],[1.,0.,0.]):
         
@@ -207,4 +195,3 @@
         if np.array_equal(lats_[1],[0.,lats_[1,1],0.]):
          
             if np.allclose(lats_[2],[0.,0.,lats_[2,2] ]): return bravais_types[1]
->>>>>>> 91d473a5
